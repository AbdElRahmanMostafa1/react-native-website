--- conflicted
+++ resolved
@@ -240,18 +240,9 @@
 ### `sendIntent()`
 
 ```javascript
-<<<<<<< HEAD
-sendIntent();
-```
-
-Android-Only. Launch an Android intent, with or without extras (optional key-value pair).
-
-> See https://facebook.github.io/react-native/docs/linking.html#sendintent
-=======
 sendIntent(action: string, extras?: Array<{key: string, value: string | number | boolean}>)
 ```
 
 > @platform android
 
-Launch an **Android** intent with extras (optional)
->>>>>>> 800b6c72
+**Android-Only.** Launch an Android intent with extras (optional)