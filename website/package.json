{
  "name": "react-native-website",
  "description": "React Native website",
  "version": "0.0.1",
  "private": true,
  "license": "CC-BY-4.0",
  "homepage": "https://reactnative.dev/",
  "repository": "github:facebook/react-native-website",
  "bugs": {
    "url": "https://github.com/facebook/react-native-website"
  },
  "scripts": {
    "start": "docusaurus-start",
    "build": "docusaurus-build",
    "prepublish-gh-pages": "yarn sync-community-repos",
    "publish-gh-pages": "docusaurus-publish",
    "version": "docusaurus-version",
    "rename-version": "docusaurus-rename-version",
    "ci-check": "yarn prettier:diff && node image-check.js",
    "format:source": "prettier --write \"{core/**/*.js,scripts/**/*.js,static/js/**/*.js}\"",
    "format:markdown": "prettier --write \"{../docs/*.md,versioned_docs/**/*.md,blog/**/*.md}\"",
    "nit:source": "prettier --list-different \"{core/**/*.js,scripts/**/*.js,static/js/**/*.js}\"",
    "nit:markdown": "prettier --list-different \"{../docs/*.md,versioned_docs/**/*.md,blog/**/*.md}\"",
    "prettier": "yarn format:source && yarn format:markdown",
    "prettier:diff": "yarn nit:source",
    "sync-community-repos": "node sync-community-repos.js",
    "sync-guides": "node sync-guides.js",
    "test": "yarn build",
    "lint": "cd ../ && alex .",
    "lintv": "cd ../ && alex",
<<<<<<< HEAD
    "sync:docs": "node scripts/sync-api-docs/sync-api-docs ../../react-native"
=======
    "update-lock": "npx yarn-deduplicate && npx optimize-yarn-lock"
>>>>>>> 00d8a88d
  },
  "husky": {
    "hooks": {
      "pre-commit": "pretty-quick --staged"
    }
  },
  "dependencies": {
    "docusaurus": "1.14.6",
    "highlight.js": "^10.1.2",
    "remarkable": "^2.0.1"
  },
  "devDependencies": {
<<<<<<< HEAD
    "@motiz88/react-native-docgen": "0.0.3",
    "front-matter": "^2.3.0",
    "fs-extra": "^5.0.0",
    "glob": "^7.1.2",
    "glob-promise": "^3.3.0",
    "he": "^1.2.0",
    "husky": "^1.3.1",
    "node-fetch": "^2.3.0",
    "path": "^0.12.7",
    "prettier": "1.16.4",
    "pretty-quick": "^1.10.0",
    "react-docgen-markdown-renderer": "^2.1.3",
    "tokenize-comment": "^3.0.1"
=======
    "alex": "^8.2.0",
    "front-matter": "^4.0.2",
    "fs-extra": "^9.0.1",
    "glob": "^7.1.6",
    "glob-promise": "^3.4.0",
    "husky": "^4.2.5",
    "node-fetch": "^2.6.0",
    "path": "^0.12.7",
    "prettier": "1.16.4",
    "pretty-quick": "^1.11.1"
>>>>>>> 00d8a88d
  }
}<|MERGE_RESOLUTION|>--- conflicted
+++ resolved
@@ -28,11 +28,8 @@
     "test": "yarn build",
     "lint": "cd ../ && alex .",
     "lintv": "cd ../ && alex",
-<<<<<<< HEAD
-    "sync:docs": "node scripts/sync-api-docs/sync-api-docs ../../react-native"
-=======
+    "sync:docs": "node scripts/sync-api-docs/sync-api-docs ../../react-native",
     "update-lock": "npx yarn-deduplicate && npx optimize-yarn-lock"
->>>>>>> 00d8a88d
   },
   "husky": {
     "hooks": {
@@ -45,21 +42,7 @@
     "remarkable": "^2.0.1"
   },
   "devDependencies": {
-<<<<<<< HEAD
     "@motiz88/react-native-docgen": "0.0.3",
-    "front-matter": "^2.3.0",
-    "fs-extra": "^5.0.0",
-    "glob": "^7.1.2",
-    "glob-promise": "^3.3.0",
-    "he": "^1.2.0",
-    "husky": "^1.3.1",
-    "node-fetch": "^2.3.0",
-    "path": "^0.12.7",
-    "prettier": "1.16.4",
-    "pretty-quick": "^1.10.0",
-    "react-docgen-markdown-renderer": "^2.1.3",
-    "tokenize-comment": "^3.0.1"
-=======
     "alex": "^8.2.0",
     "front-matter": "^4.0.2",
     "fs-extra": "^9.0.1",
@@ -69,7 +52,8 @@
     "node-fetch": "^2.6.0",
     "path": "^0.12.7",
     "prettier": "1.16.4",
-    "pretty-quick": "^1.11.1"
->>>>>>> 00d8a88d
+    "pretty-quick": "^1.11.1",
+    "react-docgen-markdown-renderer": "^2.1.3",
+    "tokenize-comment": "^3.0.1"
   }
 }